--- conflicted
+++ resolved
@@ -75,19 +75,6 @@
     echo "   Please ensure you have the latest version from Git."
     press_any_key_to_exit 1
 fi
-<<<<<<< HEAD
-=======
-
-# Install mcp[cli] separately due to shell escaping issues
-echo
-echo "Installing mcp[cli] package..."
-pip install 'mcp[cli]'
-if [ $? -ne 0 ]; then
-    echo "WARNING: Failed to install mcp[cli]. You may need to install it manually with: pip install 'mcp[cli]'"
-fi
-
-echo "All dependencies installed successfully."
->>>>>>> 0c33a10e
 
 ###############################################################################
 # 3. Create .env file if needed
@@ -99,7 +86,7 @@
     cat > "$ENV_PATH" << 'EOF'
 # FinGPT Environment Configuration
 # Add your OpenAI API key below:
-API_KEY7=your-api-key-here
+OPENAI_API_KEY=your-api-key-here
 
 # Optional: Add other API keys
 # ANTHROPIC_API_KEY=your-anthropic-key-here
